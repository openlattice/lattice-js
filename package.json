{
  "name": "lattice",
  "version": "0.76.0",
  "homepage": "https://github.com/openlattice/lattice-js",
  "description": "JavaScript SDK for all OpenLattice REST APIs",
  "author": {
    "name": "OpenLattice, Inc.",
    "email": "support@openlattice.com",
    "url": "https://openlattice.com"
  },
  "contributors": [
    {
      "name": "Hristo Oskov",
      "email": "hristo@openlattice.com"
    }
  ],
  "repository": {
    "type": "git",
    "url": "git+https://github.com/openlattice/lattice-js.git"
  },
  "bugs": {
    "url": "https://github.com/openlattice/lattice-js/issues"
  },
  "license": "Apache-2.0",
  "main": "build/index.js",
  "dependencies": {
    "axios": "~0.19.0",
    "immutable": "4.0.0-rc.10",
    "lodash": "~4.17.10",
    "loglevel": "~1.6.0",
    "validator": "~13.0.0"
  },
  "devDependencies": {
    "@babel/cli": "~7.10.0",
    "@babel/core": "~7.9.0",
    "@babel/plugin-proposal-class-properties": "~7.10.1",
<<<<<<< HEAD
    "@babel/plugin-proposal-object-rest-spread": "~7.9.0",
    "@babel/plugin-transform-runtime": "~7.10.0",
=======
    "@babel/plugin-proposal-object-rest-spread": "~7.10.0",
    "@babel/plugin-transform-runtime": "~7.9.0",
>>>>>>> 2ebed347
    "@babel/polyfill": "~7.8.0",
    "@babel/preset-env": "~7.9.0",
    "@babel/preset-flow": "~7.10.1",
    "@babel/register": "~7.10.3",
    "@babel/runtime": "~7.9.0",
    "babel-eslint": "~10.1.0",
    "babel-jest": "~25.4.0",
    "babel-loader": "~8.1.0",
    "bluebird": "~3.7.0",
    "documentation": "~13.0.0",
    "eslint": "~6.8.0",
    "eslint-config-airbnb-base": "~14.1.0",
    "eslint-import-resolver-webpack": "~0.12.0",
    "eslint-loader": "~4.0.0",
    "eslint-plugin-flowtype": "~4.7.0",
    "eslint-plugin-import": "~2.20.0",
    "eslint-plugin-jest": "~23.16.0",
    "flow-bin": "~0.125.0",
    "import-sort-style-openlattice": "~0.1.0",
    "jest": "~25.4.0",
    "npm-run-all": "~4.1.0",
    "rimraf": "~3.0.0",
    "uuid": "~8.1.0",
    "webpack": "~4.43.0",
    "webpack-cli": "~3.3.0",
    "webpack-dev-server": "~3.11.0"
  },
  "peerDependencies": {
    "@babel/polyfill": "~7.8.0",
    "@babel/runtime": "~7.9.0"
  },
  "scripts": {
    "build:dev": "webpack --config config/webpack/webpack.config.js --env.development",
    "build:prod": "webpack --config config/webpack/webpack.config.js --env.production",
    "clean": "rimraf build/*.js",
    "flow": "flow check",
    "lib": "webpack-dev-server --config config/webpack/webpack.config.js --env.development --port 9000 --content-base build/",
    "lint": "eslint --config .eslintrc src",
    "release:major": "npm version major -m \"releasing v%s\" && npm publish",
    "release:minor": "npm version minor -m \"releasing v%s\" && npm publish",
    "release:patch": "npm version patch -m \"releasing v%s\" && npm publish",
    "preversion": "npm-run-all lint test",
    "version": "npm-run-all clean build:prod && git add -A package.json build/",
    "postversion": "git push && git push --tags",
    "test": "jest --config config/jest/jest.config.js",
    "test:travis": "jest --maxWorkers=4 --config config/jest/jest.config.js",
    "test:watch": "jest --config config/jest/jest.config.js --watch --coverage=false"
  }
}<|MERGE_RESOLUTION|>--- conflicted
+++ resolved
@@ -34,13 +34,8 @@
     "@babel/cli": "~7.10.0",
     "@babel/core": "~7.9.0",
     "@babel/plugin-proposal-class-properties": "~7.10.1",
-<<<<<<< HEAD
-    "@babel/plugin-proposal-object-rest-spread": "~7.9.0",
+    "@babel/plugin-proposal-object-rest-spread": "~7.10.0",
     "@babel/plugin-transform-runtime": "~7.10.0",
-=======
-    "@babel/plugin-proposal-object-rest-spread": "~7.10.0",
-    "@babel/plugin-transform-runtime": "~7.9.0",
->>>>>>> 2ebed347
     "@babel/polyfill": "~7.8.0",
     "@babel/preset-env": "~7.9.0",
     "@babel/preset-flow": "~7.10.1",
