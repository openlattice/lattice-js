--- conflicted
+++ resolved
@@ -58,13 +58,8 @@
     "jest": "~24.8.0",
     "npm-run-all": "~4.1.0",
     "rimraf": "~3.0.0",
-<<<<<<< HEAD
-    "uuid": "~3.3.0",
+    "uuid": "~7.0.0",
     "webpack": "~4.42.0",
-=======
-    "uuid": "~7.0.0",
-    "webpack": "~4.41.0",
->>>>>>> 49503d9b
     "webpack-cli": "~3.3.0",
     "webpack-dev-server": "~3.10.0"
   },
