{
  "name": "lattice",
  "version": "0.31.4",
  "homepage": "https://github.com/openlattice/lattice-js",
  "description": "JavaScript SDK for all OpenLattice REST APIs",
  "author": {
    "name": "OpenLattice, Inc.",
    "email": "support@openlattice.com",
    "url": "https://openlattice.com"
  },
  "contributors": [
    {
      "name": "Hristo Oskov",
      "email": "hristo@openlattice.com"
    }
  ],
  "repository": {
    "type": "git",
    "url": "git+https://github.com/openlattice/lattice-js.git"
  },
  "bugs": {
    "url": "https://github.com/openlattice/lattice-js/issues"
  },
  "license": "Apache-2.0",
  "main": "build/lattice.js",
  "dependencies": {
    "axios": "^0.17.0",
    "immutable": "4.0.0-rc.9",
    "lodash": "^4.16.4",
<<<<<<< HEAD
    "loglevel": "^1.6.1",
    "moment": "^2.15.1",
=======
    "loglevel": "^1.4.1",
    "moment": "^2.20.0",
>>>>>>> 3c5b2e6f
    "uuid-validate": "0.0.2",
    "validator": "^9.1.1"
  },
  "devDependencies": {
    "babel-cli": "^6.26.0",
    "babel-core": "^6.26.0",
    "babel-eslint": "^8.2.1",
    "babel-loader": "^7.1.0",
    "babel-plugin-add-module-exports": "^0.2.1",
    "babel-plugin-transform-class-properties": "^6.24.0",
    "babel-plugin-transform-object-rest-spread": "^6.26.0",
    "babel-preset-env": "^1.6.0",
    "babel-preset-flow": "^6.23.0",
    "better-npm-run": "0.1.0",
    "bluebird": "^3.4.6",
    "documentation": "^5.3.0",
    "eslint": "^4.15.0",
    "eslint-config-airbnb-base": "^12.1.0",
    "eslint-import-resolver-webpack": "^0.8.4",
    "eslint-loader": "^1.9.0",
    "eslint-plugin-flowtype": "^2.41.0",
    "eslint-plugin-import": "^2.7.0",
    "eslint-plugin-jasmine": "^2.8.0",
    "flow-bin": "^0.63.0",
    "jasmine": "^2.5.2",
    "jasmine-core": "^2.5.2",
    "json-loader": "^0.5.4",
    "karma": "^2.0.0",
    "karma-chrome-launcher": "^2.0.0",
    "karma-jasmine": "^1.0.2",
    "karma-jasmine-diff-reporter": "^1.0.0",
    "karma-jasmine-html-reporter": "^0.2.2",
    "karma-phantomjs-launcher": "^1.0.2",
    "karma-spec-reporter": "0.0.31",
    "karma-webpack": "^2.0.9",
    "npm-run-all": "^4.0.0",
    "phantomjs-prebuilt": "^2.1.13",
    "rimraf": "2.6.2",
    "webpack": "^3.6.0",
    "webpack-dev-server": "^2.10.0"
  },
  "scripts": {
    "build": "better-npm-run build",
    "build:min": "better-npm-run build:min",
    "clean": "rimraf build/*",
    "flow": "flow check",
    "lib": "better-npm-run webpack-dev-server",
    "lint": "eslint --config .eslintrc src test",
    "release:major": "npm version major -m \"releasing v%s\" && npm publish",
    "release:minor": "npm version minor -m \"releasing v%s\" && npm publish",
    "release:patch": "npm version patch -m \"releasing v%s\" && npm publish",
    "preversion": "npm-run-all lint test",
    "version": "npm-run-all clean --parallel build build:min && git add -A package.json build/",
    "postversion": "git push && git push --tags",
    "test": "better-npm-run test",
    "test:karma:run": "better-npm-run test:karma:run",
    "test:karma:start": "better-npm-run test:karma:start",
    "test:karma:watch": "better-npm-run test:karma:watch",
    "test:karma:browser": "better-npm-run test:karma:browser"
  },
  "betterScripts": {
    "build": {
      "command": "webpack --config config/webpack/webpack.config.babel.js",
      "env": {
        "BUILD": "production",
        "MINIMIZE": "false",
        "TARGET_ENV": "web"
      }
    },
    "build:min": {
      "command": "webpack --config config/webpack/webpack.config.babel.js",
      "env": {
        "BUILD": "production",
        "MINIMIZE": "true",
        "TARGET_ENV": "web"
      }
    },
    "test": {
      "command": "karma start config/karma/karma.config.js",
      "env": {
        "BUILD": "test"
      }
    },
    "test:karma:run": {
      "command": "karma run config/karma/karma.config.js --",
      "env": {
        "BUILD": "test"
      }
    },
    "test:karma:start": {
      "command": "karma start config/karma/karma.config.js --singleRun=false",
      "env": {
        "BUILD": "test"
      }
    },
    "test:karma:watch": {
      "command": "karma start config/karma/karma.config.js --singleRun=false --autoWatch=true",
      "env": {
        "BUILD": "test"
      }
    },
    "test:karma:browser": {
      "command": "karma start config/karma/karma.config.js --singleRun=false --autoWatch=true --browsers=Chrome --reporters=kjhtml",
      "env": {
        "BUILD": "test"
      }
    },
    "webpack-dev-server": {
      "command": "webpack-dev-server --config config/webpack/webpack.config.babel.js --port 9100 --content-base build/",
      "env": {
        "BUILD": "development"
      }
    }
  }
}<|MERGE_RESOLUTION|>--- conflicted
+++ resolved
@@ -27,13 +27,8 @@
     "axios": "^0.17.0",
     "immutable": "4.0.0-rc.9",
     "lodash": "^4.16.4",
-<<<<<<< HEAD
     "loglevel": "^1.6.1",
-    "moment": "^2.15.1",
-=======
-    "loglevel": "^1.4.1",
     "moment": "^2.20.0",
->>>>>>> 3c5b2e6f
     "uuid-validate": "0.0.2",
     "validator": "^9.1.1"
   },
