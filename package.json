--- conflicted
+++ resolved
@@ -50,13 +50,8 @@
     "eslint-config-airbnb-base": "~13.1.0",
     "eslint-import-resolver-webpack": "~0.11.0",
     "eslint-loader": "~2.1.0",
-<<<<<<< HEAD
-    "eslint-plugin-flowtype": "~3.10.0",
+    "eslint-plugin-flowtype": "~3.11.0",
     "eslint-plugin-import": "~2.18.0",
-=======
-    "eslint-plugin-flowtype": "~3.11.0",
-    "eslint-plugin-import": "~2.17.0",
->>>>>>> 484e314c
     "eslint-plugin-jest": "~22.7.0",
     "flow-bin": "~0.101.0",
     "jest": "~24.8.0",
