{
  "name": "lattice",
  "version": "0.62.0",
  "homepage": "https://github.com/openlattice/lattice-js",
  "description": "JavaScript SDK for all OpenLattice REST APIs",
  "author": {
    "name": "OpenLattice, Inc.",
    "email": "support@openlattice.com",
    "url": "https://openlattice.com"
  },
  "contributors": [
    {
      "name": "Hristo Oskov",
      "email": "hristo@openlattice.com"
    }
  ],
  "repository": {
    "type": "git",
    "url": "git+https://github.com/openlattice/lattice-js.git"
  },
  "bugs": {
    "url": "https://github.com/openlattice/lattice-js/issues"
  },
  "license": "Apache-2.0",
  "main": "build/index.js",
  "dependencies": {
    "axios": "~0.19.0",
    "immutable": "4.0.0-rc.12",
    "lodash": "~4.17.10",
    "loglevel": "~1.6.0",
    "validator": "~11.0.0"
  },
  "devDependencies": {
    "@babel/cli": "~7.2.0",
    "@babel/core": "~7.4.0",
    "@babel/plugin-proposal-class-properties": "~7.4.0",
    "@babel/plugin-proposal-object-rest-spread": "~7.4.0",
    "@babel/plugin-transform-runtime": "~7.4.0",
    "@babel/polyfill": "~7.4.0",
    "@babel/preset-env": "~7.4.0",
    "@babel/preset-flow": "~7.0.0",
    "@babel/register": "~7.4.0",
    "@babel/runtime": "~7.4.0",
    "babel-eslint": "~10.0.0",
    "babel-jest": "~24.8.0",
    "babel-loader": "~8.0.0",
    "bluebird": "~3.5.3",
    "documentation": "~11.0.0",
<<<<<<< HEAD
    "eslint": "~6.0.0",
    "eslint-config-airbnb-base": "~13.1.0",
=======
    "eslint": "~5.16.0",
    "eslint-config-airbnb-base": "~13.2.0",
>>>>>>> c4038a05
    "eslint-import-resolver-webpack": "~0.11.0",
    "eslint-loader": "~2.1.0",
    "eslint-plugin-flowtype": "~3.11.0",
    "eslint-plugin-import": "~2.18.0",
    "eslint-plugin-jest": "~22.7.0",
    "flow-bin": "~0.102.0",
    "jest": "~24.8.0",
    "npm-run-all": "~4.1.0",
    "rimraf": "~2.6.0",
    "uuid": "~3.3.0",
    "webpack": "~4.35.0",
    "webpack-cli": "~3.3.0",
    "webpack-dev-server": "~3.7.0"
  },
  "peerDependencies": {
    "@babel/polyfill": "~7.4.0",
    "@babel/runtime": "~7.4.0"
  },
  "scripts": {
    "build:dev": "webpack --config config/webpack/webpack.config.js --env.development",
    "build:prod": "webpack --config config/webpack/webpack.config.js --env.production",
    "clean": "rimraf build/*.js",
    "flow": "flow check",
    "lib": "webpack-dev-server --config config/webpack/webpack.config.js --env.development --port 9000 --content-base build/",
    "lint": "eslint --config .eslintrc src",
    "release:major": "npm version major -m \"releasing v%s\" && npm publish",
    "release:minor": "npm version minor -m \"releasing v%s\" && npm publish",
    "release:patch": "npm version patch -m \"releasing v%s\" && npm publish",
    "preversion": "npm-run-all lint test",
    "version": "npm-run-all clean build:prod && git add -A package.json build/",
    "postversion": "git push && git push --tags",
    "test": "jest --config config/jest/jest.config.js",
    "test:travis": "jest --maxWorkers=4 --config config/jest/jest.config.js",
    "test:watch": "jest --config config/jest/jest.config.js --watch --coverage=false"
  }
}<|MERGE_RESOLUTION|>--- conflicted
+++ resolved
@@ -46,13 +46,8 @@
     "babel-loader": "~8.0.0",
     "bluebird": "~3.5.3",
     "documentation": "~11.0.0",
-<<<<<<< HEAD
     "eslint": "~6.0.0",
-    "eslint-config-airbnb-base": "~13.1.0",
-=======
-    "eslint": "~5.16.0",
     "eslint-config-airbnb-base": "~13.2.0",
->>>>>>> c4038a05
     "eslint-import-resolver-webpack": "~0.11.0",
     "eslint-loader": "~2.1.0",
     "eslint-plugin-flowtype": "~3.11.0",
