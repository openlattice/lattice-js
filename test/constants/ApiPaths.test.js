import * as ApiPaths from '../../src/constants/ApiPaths';

// base endpoint controller paths
const ANALYSIS_PATH :string = 'analysis';
const AUTHORIZATIONS_PATH :string = 'authorizations';
const DATA_PATH :string = 'data';
const DATA_SOURCES_PATH :string = 'datasource';
const DATASTORE_PATH :string = 'datastore';
const EDM_PATH :string = 'edm';
const LINKING_PATH :string = 'linking';
const ORGANIZATIONS_PATH :string = 'organizations';
const PERMISSIONS_PATH :string = 'permissions';
const PRINCIPALS_PATH :string = 'principals';
const REQUESTS_PATH :string = 'requests';
const SEARCH_PATH :string = 'search';

// shared paths
const ENTITY_SET_PATH :string = 'entity/set';
const ENTITY_TYPE_PATH :string = 'entity/type';
const IDS_PATH :string = 'ids';
const NAMESPACE_PATH :string = 'namespace';
const PROPERTY_TYPE_PATH :string = 'property/type';
const ROLES_PATH :string = 'roles';
const SET_PATH :string = 'set';
const TYPE_PATH :string = 'type';

// DataApi specific paths
const ENTITY_DATA_PATH :string = 'entitydata';
const TICKET_PATH :string = 'ticket';

// EntityDataModelApi specific paths
const ASSOCIATION_TYPE_PATH :string = 'association/type';
<<<<<<< HEAD
const DETAILED_PATH :string = 'detailed';
=======
const COMPLEX_TYPE_PATH :string = 'complex/type';
const DETAILED_PATH :string = 'detailed';
const ENUM_TYPE_PATH :string = 'enum/type';
const HIERARCHY_PATH :string = 'hierarchy';
>>>>>>> e7365b1a
const SCHEMA_PATH :string = 'schema';

// OrganizationsApi specific paths
const DESCRIPTION_PATH :string = 'description';
const EMAIL_DOMAINS_PATH :string = 'email-domains';
const MEMBERS_PATH :string = 'members';
const TITLE_PATH :string = 'title';

// PrincipalsApi specific paths
const USERS_PATH :string = 'users';

// SearchApi specific paths
const ADVANCED_PATH :string = 'advanced';
const FQN_PATH :string = 'fqn';
const SEARCH_ENTITY_TYPES_PATH :string = 'entity_types';
const SEARCH_PROPERTY_TYPES_PATH :string = 'property_types';

describe('ApiPaths', () => {

  describe('base endpoint controller paths', () => {

    it(`should expose "${ANALYSIS_PATH}"`, () => {
      expect(ApiPaths.ANALYSIS_PATH).toBeDefined();
      expect(ApiPaths.ANALYSIS_PATH).toEqual(ANALYSIS_PATH);
    });

    it(`should expose "${AUTHORIZATIONS_PATH}"`, () => {
      expect(ApiPaths.AUTHORIZATIONS_PATH).toBeDefined();
      expect(ApiPaths.AUTHORIZATIONS_PATH).toEqual(AUTHORIZATIONS_PATH);
    });

    it(`should expose "${DATA_PATH}"`, () => {
      expect(ApiPaths.DATA_PATH).toBeDefined();
      expect(ApiPaths.DATA_PATH).toEqual(DATA_PATH);
    });

    it(`should expose "${DATA_SOURCES_PATH}"`, () => {
      expect(ApiPaths.DATA_SOURCES_PATH).toBeDefined();
      expect(ApiPaths.DATA_SOURCES_PATH).toEqual(DATA_SOURCES_PATH);
    });

    it(`should expose "${DATASTORE_PATH}"`, () => {
      expect(ApiPaths.DATASTORE_PATH).toBeDefined();
      expect(ApiPaths.DATASTORE_PATH).toEqual(DATASTORE_PATH);
    });

    it(`should expose "${EDM_PATH}"`, () => {
      expect(ApiPaths.EDM_PATH).toBeDefined();
      expect(ApiPaths.EDM_PATH).toEqual(EDM_PATH);
    });

    it(`should expose "${LINKING_PATH}"`, () => {
      expect(ApiPaths.LINKING_PATH).toBeDefined();
      expect(ApiPaths.LINKING_PATH).toEqual(LINKING_PATH);
    });

    it(`should expose "${ORGANIZATIONS_PATH}"`, () => {
      expect(ApiPaths.ORGANIZATIONS_PATH).toBeDefined();
      expect(ApiPaths.ORGANIZATIONS_PATH).toEqual(ORGANIZATIONS_PATH);
    });

    it(`should expose "${PERMISSIONS_PATH}"`, () => {
      expect(ApiPaths.PERMISSIONS_PATH).toBeDefined();
      expect(ApiPaths.PERMISSIONS_PATH).toEqual(PERMISSIONS_PATH);
    });

    it(`should expose "${PRINCIPALS_PATH}"`, () => {
      expect(ApiPaths.PRINCIPALS_PATH).toBeDefined();
      expect(ApiPaths.PRINCIPALS_PATH).toEqual(PRINCIPALS_PATH);
    });

    it(`should expose "${REQUESTS_PATH}"`, () => {
      expect(ApiPaths.REQUESTS_PATH).toBeDefined();
      expect(ApiPaths.REQUESTS_PATH).toEqual(REQUESTS_PATH);
    });

    it(`should expose "${SEARCH_PATH}"`, () => {
      expect(ApiPaths.SEARCH_PATH).toBeDefined();
      expect(ApiPaths.SEARCH_PATH).toEqual(SEARCH_PATH);
    });

  });

  describe('shared paths', () => {

    it(`should expose "${ENTITY_SET_PATH}"`, () => {
      expect(ApiPaths.ENTITY_SET_PATH).toBeDefined();
      expect(ApiPaths.ENTITY_SET_PATH).toEqual(ENTITY_SET_PATH);
    });

    it(`should expose "${ENTITY_TYPE_PATH}"`, () => {
      expect(ApiPaths.ENTITY_TYPE_PATH).toBeDefined();
      expect(ApiPaths.ENTITY_TYPE_PATH).toEqual(ENTITY_TYPE_PATH);
    });

    it(`should expose "${IDS_PATH}"`, () => {
      expect(ApiPaths.IDS_PATH).toBeDefined();
      expect(ApiPaths.IDS_PATH).toEqual(IDS_PATH);
    });

    it(`should expose "${NAMESPACE_PATH}"`, () => {
      expect(ApiPaths.NAMESPACE_PATH).toBeDefined();
      expect(ApiPaths.NAMESPACE_PATH).toEqual(NAMESPACE_PATH);
    });

    it(`should expose "${PROPERTY_TYPE_PATH}"`, () => {
      expect(ApiPaths.PROPERTY_TYPE_PATH).toBeDefined();
      expect(ApiPaths.PROPERTY_TYPE_PATH).toEqual(PROPERTY_TYPE_PATH);
    });

    it(`should expose "${ROLES_PATH}"`, () => {
      expect(ApiPaths.ROLES_PATH).toBeDefined();
      expect(ApiPaths.ROLES_PATH).toEqual(ROLES_PATH);
    });

    it(`should expose "${SET_PATH}"`, () => {
      expect(ApiPaths.SET_PATH).toBeDefined();
      expect(ApiPaths.SET_PATH).toEqual(SET_PATH);
    });

    it(`should expose "${TYPE_PATH}"`, () => {
      expect(ApiPaths.TYPE_PATH).toBeDefined();
      expect(ApiPaths.TYPE_PATH).toEqual(TYPE_PATH);
    });

  });

  describe('DataApi specific paths', () => {

    it(`should expose "${ENTITY_DATA_PATH}"`, () => {
      expect(ApiPaths.ENTITY_DATA_PATH).toBeDefined();
      expect(ApiPaths.ENTITY_DATA_PATH).toEqual(ENTITY_DATA_PATH);
    });

    it(`should expose "${TICKET_PATH}"`, () => {
      expect(ApiPaths.TICKET_PATH).toBeDefined();
      expect(ApiPaths.TICKET_PATH).toEqual(TICKET_PATH);
    });

  });

  describe('EntityDataModelApi specific paths', () => {

    it(`should expose "${ASSOCIATION_TYPE_PATH}"`, () => {
      expect(ApiPaths.ASSOCIATION_TYPE_PATH).toBeDefined();
      expect(ApiPaths.ASSOCIATION_TYPE_PATH).toEqual(ASSOCIATION_TYPE_PATH);
    });

<<<<<<< HEAD
=======
    it(`should expose "${COMPLEX_TYPE_PATH}"`, () => {
      expect(ApiPaths.COMPLEX_TYPE_PATH).toBeDefined();
      expect(ApiPaths.COMPLEX_TYPE_PATH).toEqual(COMPLEX_TYPE_PATH);
    });

>>>>>>> e7365b1a
    it(`should expose "${DETAILED_PATH}"`, () => {
      expect(ApiPaths.DETAILED_PATH).toBeDefined();
      expect(ApiPaths.DETAILED_PATH).toEqual(DETAILED_PATH);
    });

<<<<<<< HEAD
=======
    it(`should expose "${ENUM_TYPE_PATH}"`, () => {
      expect(ApiPaths.ENUM_TYPE_PATH).toBeDefined();
      expect(ApiPaths.ENUM_TYPE_PATH).toEqual(ENUM_TYPE_PATH);
    });

    it(`should expose "${HIERARCHY_PATH}"`, () => {
      expect(ApiPaths.HIERARCHY_PATH).toBeDefined();
      expect(ApiPaths.HIERARCHY_PATH).toEqual(HIERARCHY_PATH);
    });

>>>>>>> e7365b1a
    it(`should expose "${SCHEMA_PATH}"`, () => {
      expect(ApiPaths.SCHEMA_PATH).toBeDefined();
      expect(ApiPaths.SCHEMA_PATH).toEqual(SCHEMA_PATH);
    });

  });

  describe('OrganizationsApi specific paths', () => {

    it(`should expose "${DESCRIPTION_PATH}"`, () => {
      expect(ApiPaths.DESCRIPTION_PATH).toBeDefined();
      expect(ApiPaths.DESCRIPTION_PATH).toEqual(DESCRIPTION_PATH);
    });

    it(`should expose "${EMAIL_DOMAINS_PATH}"`, () => {
      expect(ApiPaths.EMAIL_DOMAINS_PATH).toBeDefined();
      expect(ApiPaths.EMAIL_DOMAINS_PATH).toEqual(EMAIL_DOMAINS_PATH);
    });

    it(`should expose "${MEMBERS_PATH}"`, () => {
      expect(ApiPaths.MEMBERS_PATH).toBeDefined();
      expect(ApiPaths.MEMBERS_PATH).toEqual(MEMBERS_PATH);
    });

    it(`should expose "${TITLE_PATH}"`, () => {
      expect(ApiPaths.TITLE_PATH).toBeDefined();
      expect(ApiPaths.TITLE_PATH).toEqual(TITLE_PATH);
    });

  });

  describe('PrincipalsApi specific paths', () => {

    it(`should expose "${USERS_PATH}"`, () => {
      expect(ApiPaths.USERS_PATH).toBeDefined();
      expect(ApiPaths.USERS_PATH).toEqual(USERS_PATH);
    });

  });

  describe('SearchApi specific paths', () => {

    it(`should expose "${ADVANCED_PATH}"`, () => {
      expect(ApiPaths.ADVANCED_PATH).toBeDefined();
      expect(ApiPaths.ADVANCED_PATH).toEqual(ADVANCED_PATH);
    });

    it(`should expose "${FQN_PATH}"`, () => {
      expect(ApiPaths.FQN_PATH).toBeDefined();
      expect(ApiPaths.FQN_PATH).toEqual(FQN_PATH);
    });

    it(`should expose "${SEARCH_ENTITY_TYPES_PATH}"`, () => {
      expect(ApiPaths.SEARCH_ENTITY_TYPES_PATH).toBeDefined();
      expect(ApiPaths.SEARCH_ENTITY_TYPES_PATH).toEqual(SEARCH_ENTITY_TYPES_PATH);
    });

    it(`should expose "${SEARCH_PROPERTY_TYPES_PATH}"`, () => {
      expect(ApiPaths.SEARCH_PROPERTY_TYPES_PATH).toBeDefined();
      expect(ApiPaths.SEARCH_PROPERTY_TYPES_PATH).toEqual(SEARCH_PROPERTY_TYPES_PATH);
    });

  });

});<|MERGE_RESOLUTION|>--- conflicted
+++ resolved
@@ -30,14 +30,10 @@
 
 // EntityDataModelApi specific paths
 const ASSOCIATION_TYPE_PATH :string = 'association/type';
-<<<<<<< HEAD
-const DETAILED_PATH :string = 'detailed';
-=======
 const COMPLEX_TYPE_PATH :string = 'complex/type';
 const DETAILED_PATH :string = 'detailed';
 const ENUM_TYPE_PATH :string = 'enum/type';
 const HIERARCHY_PATH :string = 'hierarchy';
->>>>>>> e7365b1a
 const SCHEMA_PATH :string = 'schema';
 
 // OrganizationsApi specific paths
@@ -186,21 +182,16 @@
       expect(ApiPaths.ASSOCIATION_TYPE_PATH).toEqual(ASSOCIATION_TYPE_PATH);
     });
 
-<<<<<<< HEAD
-=======
     it(`should expose "${COMPLEX_TYPE_PATH}"`, () => {
       expect(ApiPaths.COMPLEX_TYPE_PATH).toBeDefined();
       expect(ApiPaths.COMPLEX_TYPE_PATH).toEqual(COMPLEX_TYPE_PATH);
     });
 
->>>>>>> e7365b1a
     it(`should expose "${DETAILED_PATH}"`, () => {
       expect(ApiPaths.DETAILED_PATH).toBeDefined();
       expect(ApiPaths.DETAILED_PATH).toEqual(DETAILED_PATH);
     });
 
-<<<<<<< HEAD
-=======
     it(`should expose "${ENUM_TYPE_PATH}"`, () => {
       expect(ApiPaths.ENUM_TYPE_PATH).toBeDefined();
       expect(ApiPaths.ENUM_TYPE_PATH).toEqual(ENUM_TYPE_PATH);
@@ -211,7 +202,6 @@
       expect(ApiPaths.HIERARCHY_PATH).toEqual(HIERARCHY_PATH);
     });
 
->>>>>>> e7365b1a
     it(`should expose "${SCHEMA_PATH}"`, () => {
       expect(ApiPaths.SCHEMA_PATH).toBeDefined();
       expect(ApiPaths.SCHEMA_PATH).toEqual(SCHEMA_PATH);
