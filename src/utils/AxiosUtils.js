--- conflicted
+++ resolved
@@ -25,13 +25,9 @@
   DATA_PATH,
   DATASTORE_PATH,
   ONTOLOGY_PATH,
-<<<<<<< HEAD
+  ORGANIZATIONS_PATH,
   PERMISSIONS_PATH,
   SEARCH_PATH
-=======
-  ORGANIZATIONS_PATH,
-  PERMISSIONS_PATH
->>>>>>> 8113b3b3
 } from '../constants/ApiPaths';
 
 let baseUrlToAxiosInstanceMap :Map<string, Object> = Immutable.Map();
