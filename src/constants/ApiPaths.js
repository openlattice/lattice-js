/*
 * @flow
 */

// base endpoint controller paths
export const ANALYSIS_PATH :string = 'analysis';
export const AUTHORIZATIONS_PATH :string = 'authorizations';
export const DATA_PATH :string = 'data';
export const DATA_SOURCES_PATH :string = 'datasource';
export const DATASTORE_PATH :string = 'datastore';
export const EDM_PATH :string = 'edm';
export const LINKING_PATH :string = 'linking';
export const ORGANIZATIONS_PATH :string = 'organizations';
export const PERMISSIONS_PATH :string = 'permissions';
export const PRINCIPALS_PATH :string = 'principals';
export const REQUESTS_PATH :string = 'requests';
export const SEARCH_PATH :string = 'search';

// shared paths
export const ENTITY_SET_PATH :string = 'entity/set';
export const ENTITY_TYPE_PATH :string = 'entity/type';
export const IDS_PATH :string = 'ids';
export const NAMESPACE_PATH :string = 'namespace';
export const PROPERTY_TYPE_PATH :string = 'property/type';
export const ROLES_PATH :string = 'roles';
export const SET_PATH :string = 'set';
export const TYPE_PATH :string = 'type';

// DataApi specific paths
export const ENTITY_DATA_PATH :string = 'entitydata';
export const TICKET_PATH :string = 'ticket';

// EntityDataModelApi specific paths
export const ASSOCIATION_TYPE_PATH :string = 'association/type';
<<<<<<< HEAD
export const DETAILED_PATH :string = 'detailed';
=======
export const COMPLEX_TYPE_PATH :string = 'complex/type';
export const DETAILED_PATH :string = 'detailed';
export const ENUM_TYPE_PATH :string = 'enum/type';
export const HIERARCHY_PATH :string = 'hierarchy';
>>>>>>> e7365b1a
export const SCHEMA_PATH :string = 'schema';

// OrganizationsApi specific paths
export const DESCRIPTION_PATH :string = 'description';
export const EMAIL_DOMAINS_PATH :string = 'email-domains';
export const MEMBERS_PATH :string = 'members';
export const TITLE_PATH :string = 'title';

// PrincipalsApi specific paths
export const USERS_PATH :string = 'users';

// SearchApi specific paths
export const ADVANCED_PATH :string = 'advanced';
export const FQN_PATH :string = 'fqn';
export const SEARCH_ENTITY_TYPES_PATH :string = 'entity_types';
export const SEARCH_PROPERTY_TYPES_PATH :string = 'property_types';<|MERGE_RESOLUTION|>--- conflicted
+++ resolved
@@ -32,14 +32,10 @@
 
 // EntityDataModelApi specific paths
 export const ASSOCIATION_TYPE_PATH :string = 'association/type';
-<<<<<<< HEAD
-export const DETAILED_PATH :string = 'detailed';
-=======
 export const COMPLEX_TYPE_PATH :string = 'complex/type';
 export const DETAILED_PATH :string = 'detailed';
 export const ENUM_TYPE_PATH :string = 'enum/type';
 export const HIERARCHY_PATH :string = 'hierarchy';
->>>>>>> e7365b1a
 export const SCHEMA_PATH :string = 'schema';
 
 // OrganizationsApi specific paths
