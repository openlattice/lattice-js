--- conflicted
+++ resolved
@@ -18,11 +18,8 @@
   BY_ID_PATH                    : 'by-id',
   BY_NAME_PATH                  : 'by-name',
   CODEX_PATH                    : 'codex',
-<<<<<<< HEAD
+  COLLABORATIONS_PATH           : 'collaborations',
   COLUMNS_PATH                  : 'columns',
-=======
-  COLLABORATIONS_PATH           : 'collaborations',
->>>>>>> 3984a274
   COMPLEX_TYPE_PATH             : 'complex/type',
   CONFIG_PATH                   : 'config',
   CONNECTIONS_PATH              : 'connections',
