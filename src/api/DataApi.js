--- conflicted
+++ resolved
@@ -33,11 +33,8 @@
 import {
   ALL_PATH,
   ASSOCIATION_PATH,
-<<<<<<< HEAD
   BINARY_PATH,
-=======
   BLOCK_PATH,
->>>>>>> 8c2a2360
   COUNT_PATH,
   DETAILED_PATH,
   NEIGHBORS_PATH,
